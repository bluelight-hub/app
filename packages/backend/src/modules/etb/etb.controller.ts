--- conflicted
+++ resolved
@@ -302,11 +302,6 @@
         }
 
         logger.info(`HTTP POST /etb/${id}/anlage - Füge Anlage zu ETB-Eintrag hinzu`);
-<<<<<<< HEAD
-        const result = await this.etbService.addAttachment(einsatzId, id, file, { beschreibung, file });
-=======
-        const result = await this.etbService.addAttachment(id, file, addAttachmentDto);
->>>>>>> cb676fd5
         return EtbAttachment.fromPrisma(result);
     }
 
